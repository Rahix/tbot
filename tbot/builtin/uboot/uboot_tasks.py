--- conflicted
+++ resolved
@@ -26,24 +26,6 @@
 
     :param uboot_binary: Path to the U-Boot binary
     :type uboot_binary: pathlib.PurePosixPath
-<<<<<<< HEAD
-    """
-    with tb.with_boardshell() as tbn:
-        strings = tbn.shell.exec0(f"strings {uboot_binary} | grep U-Boot", log_show=False)
-        version = tbn.boardshell.exec0("version").split('\n')[0]
-        tbn.log.log_debug(f"U-Boot Version (on the board) is '{version}'")
-        assert version in strings, "U-Boot version does not seem to match"
-
-@tbot.testcase
-@tbot.cmdline
-def uboot_checkout(tb: tbot.TBot, *,
-                   clean: bool = True,
-                   builddir: typing.Optional[pathlib.PurePosixPath] = None,
-                   patchdir: typing.Optional[pathlib.PurePosixPath] = None,
-                   repo: typing.Optional[str] = None,
-                  ) -> UBootRepository:
-    """
-=======
     """
     with tb.with_board_uboot() as tb:
         strings = tb.shell.exec0(f"strings {uboot_binary} | grep U-Boot", log_show=False)
@@ -60,7 +42,6 @@
                    repo: typing.Optional[str] = None,
                   ) -> UBootRepository:
     """
->>>>>>> cccde3bb
     Create a checkout of U-Boot
 
     :param clean: Whether an existing repository should be cleaned
@@ -138,10 +119,7 @@
                        builddir=builddir,
                        patchdir=patchdir,
                        repo=repo)
-<<<<<<< HEAD
-=======
     assert isinstance(ubootdir, UBootRepository)
->>>>>>> cccde3bb
 
     toolchain = toolchain or tb.call("toolchain_get")
 
