--- conflicted
+++ resolved
@@ -134,11 +134,6 @@
 
         :param mach: The machine to be added in the new instance
         :type mach: tbot.machine.machine.Machine
-<<<<<<< HEAD
-        :param overwrite: Whether overwriting an existing machine is allowed
-        :type overwrite: bool
-=======
->>>>>>> cccde3bb
         :returns: The new TBot instance, which has to be used inside a with
             statement
         :rtype: TBot
